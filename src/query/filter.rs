--- conflicted
+++ resolved
@@ -136,7 +136,6 @@
 /// Entities that match the filter are skipped.
 ///
 /// The `Not` filter will NOT cause side effects of the inner filter.
-<<<<<<< HEAD
 #[derive(Clone, Copy)]
 pub struct Not<T>(pub T);
 
@@ -144,14 +143,6 @@
     Fetch { fetch: T, visit_chunk: bool },
     None,
 }
-=======
-#[derive(Clone)]
-pub struct Not<T>(pub T);
-
-unsafe impl<T> ImmutableQuery for Not<T> where T: Query {}
-
-pub struct NotFetch<T>(T, bool);
->>>>>>> 9e3ba8ed
 
 unsafe impl<'a, T> Fetch<'a> for NotFetch<T>
 where
@@ -177,18 +168,10 @@
     unsafe fn touch_chunk(&mut self, _chunk_idx: u32) {}
 
     #[inline(always)]
-<<<<<<< HEAD
     unsafe fn visit_item(&mut self, idx: u32) -> bool {
         match self {
             NotFetch::Fetch { fetch, visit_chunk } if *visit_chunk => fetch.visit_item(idx),
             _ => true,
-=======
-    unsafe fn visit_item(&mut self, idx: usize) -> bool {
-        if self.1 {
-            self.0.visit_item(idx)
-        } else {
-            true
->>>>>>> 9e3ba8ed
         }
     }
 
@@ -272,6 +255,8 @@
     }
 }
 
+unsafe impl<T> ImmutableQuery for Not<T> where T: ImmutableQuery {}
+
 marker_type! {
     /// [`Filter`] that allows only archetypes with specified component.
     pub struct With<T>;
